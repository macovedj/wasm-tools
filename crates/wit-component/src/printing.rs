--- conflicted
+++ resolved
@@ -51,26 +51,16 @@
     }
 
     /// Print a set of one or more WIT packages into a string.
-<<<<<<< HEAD
-    pub fn print(&mut self, resolve: &Resolve, pkg_ids: &[PackageId]) -> Result<String> {
-        let implicit = pkg_ids.iter().find(|pkg| {
-            let pkg = &resolve.packages[**pkg];
-            pkg.kind == PackageKind::Implicit
-        });
-=======
     pub fn print(
         &mut self,
         resolve: &Resolve,
         pkg_ids: &[PackageId],
         force_print_package_in_curlies: bool,
     ) -> Result<String> {
-        let print_package_in_curlies = force_print_package_in_curlies || pkg_ids.len() > 1;
-        for (i, pkg_id) in pkg_ids.into_iter().enumerate() {
-            if i > 0 {
-                self.output.push_str("\n\n");
-            }
->>>>>>> 1cdafa76
-
+        let implicit = pkg_ids.iter().find(|pkg| {
+            let pkg = &resolve.packages[**pkg];
+            pkg.kind == PackageKind::Implicit
+        });
         if let Some(pkg) = implicit {
             let pkg = &resolve.packages[*pkg];
             self.print_docs(&pkg.docs);
@@ -81,18 +71,11 @@
             if let Some(version) = &pkg.name.version {
                 self.output.push_str(&format!("@{version}"));
             }
-<<<<<<< HEAD
             self.print_semicolon();
+            self.output.push_str("\n\n");
         }
         for (i, pkg_id) in pkg_ids.into_iter().enumerate() {
             if i > 0 {
-=======
-
-            if print_package_in_curlies {
-                self.output.push_str(" {\n");
-            } else {
-                self.print_semicolon();
->>>>>>> 1cdafa76
                 self.output.push_str("\n\n");
             }
 
@@ -155,17 +138,9 @@
                 self.print_name(name);
                 self.output.push_str(" {\n");
                 self.print_world(resolve, *id)?;
-                writeln!(&mut self.output, "}}")?;
-            }
-<<<<<<< HEAD
-=======
-
-            if print_package_in_curlies {
-                self.output.push_str("}\n");
-            }
->>>>>>> 1cdafa76
-        }
-
+                writeln!(&mut self.output, "}}\n")?;
+            }
+        }
         Ok(std::mem::take(&mut self.output).into())
     }
 
