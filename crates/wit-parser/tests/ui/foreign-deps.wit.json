{
  "worlds": [
    {
      "name": "my-world",
      "imports": {
        "interface-5": {
          "interface": {
            "id": 5
          }
        },
        "interface-4": {
          "interface": {
            "id": 4
          }
        }
      },
      "exports": {
        "interface-1": {
          "interface": {
            "id": 1
          }
        }
      },
      "package": 6
    },
    {
      "name": "my-world2",
      "imports": {
        "interface-5": {
          "interface": {
            "id": 5
          }
        },
        "interface-4": {
          "interface": {
            "id": 4
          }
        }
      },
      "exports": {
        "interface-9": {
          "interface": {
            "id": 9
          }
        },
        "interface-1": {
          "interface": {
            "id": 1
          }
        }
      },
      "package": 6
    },
    {
      "name": "bars-world",
      "imports": {
        "interface-6": {
          "interface": {
            "id": 6
          }
        },
        "interface-0": {
          "interface": {
            "id": 0
          }
        }
      },
      "exports": {},
      "package": 6
    }
  ],
  "interfaces": [
    {
      "name": "other-interface",
      "nested": {},
      "types": {},
      "functions": {},
      "package": 0
    },
    {
      "name": "saas",
      "nested": {},
      "types": {},
      "functions": {},
      "package": 1
    },
    {
      "name": "i",
      "nested": {},
      "types": {},
      "functions": {},
      "package": 2
    },
    {
      "name": "the-default",
      "nested": {},
      "types": {
        "some-type": 0
      },
      "functions": {},
      "package": 3
    },
    {
<<<<<<< HEAD
      "name": "the-default",
      "nested": {},
=======
      "name": "clocks",
>>>>>>> d15c0004
      "types": {
        "timestamp": 1
      },
      "functions": {},
      "package": 4
    },
    {
<<<<<<< HEAD
      "name": "some-interface",
      "nested": {},
=======
      "name": "filesystem",
>>>>>>> d15c0004
      "types": {
        "stat": 2
      },
      "functions": {},
      "package": 4
    },
    {
<<<<<<< HEAD
      "name": "another-interface",
      "nested": {},
=======
      "name": "the-default",
>>>>>>> d15c0004
      "types": {
        "from-default": 3
      },
      "functions": {},
      "package": 5
    },
    {
<<<<<<< HEAD
      "name": "clocks",
      "nested": {},
=======
      "name": "some-interface",
>>>>>>> d15c0004
      "types": {
        "another-type": 4
      },
      "functions": {},
      "package": 5
    },
    {
<<<<<<< HEAD
      "name": "filesystem",
      "nested": {},
=======
      "name": "another-interface",
>>>>>>> d15c0004
      "types": {
        "yet-another-type": 5
      },
      "functions": {},
      "package": 5
    },
    {
      "name": "foo",
      "nested": {},
      "types": {
        "timestamp": 6,
        "stat": 7
      },
      "functions": {},
      "package": 6
    },
    {
      "name": "bar",
      "nested": {},
      "types": {
        "from-default": 8,
        "another-type": 9,
        "yet-another-type": 10
      },
      "functions": {},
      "package": 6
    },
    {
      "name": "use1",
      "nested": {},
      "types": {
        "some-type": 11
      },
      "functions": {},
      "package": 6
    },
    {
      "name": "use2",
      "nested": {},
      "types": {
        "some-type": 12
      },
      "functions": {},
      "package": 6
    }
  ],
  "types": [
    {
      "name": "some-type",
      "kind": {
        "type": "u32"
      },
      "owner": {
        "interface": 3
      }
    },
    {
      "name": "timestamp",
      "kind": {
        "type": "u64"
      },
      "owner": {
        "interface": 4
      }
    },
    {
      "name": "stat",
      "kind": {
        "record": {
          "fields": [
            {
              "name": "ino",
              "type": "u64"
            }
          ]
        }
      },
      "owner": {
        "interface": 5
      }
    },
    {
      "name": "from-default",
      "kind": {
        "type": "string"
      },
      "owner": {
        "interface": 6
      }
    },
    {
      "name": "another-type",
      "kind": {
        "type": "u32"
      },
      "owner": {
        "interface": 7
      }
    },
    {
      "name": "yet-another-type",
      "kind": {
        "type": "u8"
      },
      "owner": {
        "interface": 8
      }
    },
    {
      "name": "timestamp",
      "kind": {
        "type": 1
      },
      "owner": {
        "interface": 9
      }
    },
    {
      "name": "stat",
      "kind": {
        "type": 2
      },
      "owner": {
        "interface": 9
      }
    },
    {
      "name": "from-default",
      "kind": {
        "type": 3
      },
      "owner": {
        "interface": 10
      }
    },
    {
      "name": "another-type",
      "kind": {
        "type": 4
      },
      "owner": {
        "interface": 10
      }
    },
    {
      "name": "yet-another-type",
      "kind": {
        "type": 5
      },
      "owner": {
        "interface": 10
      }
    },
    {
      "name": "some-type",
      "kind": {
        "type": 0
      },
      "owner": {
        "interface": 11
      }
    },
    {
      "name": "some-type",
      "kind": {
        "type": 0
      },
      "owner": {
        "interface": 12
      }
    }
  ],
  "packages": [
    {
      "name": "foo:another-pkg",
      "interfaces": {
        "other-interface": 0
      },
      "worlds": {}
    },
    {
      "name": "foo:corp",
      "interfaces": {
        "saas": 1
      },
      "worlds": {}
    },
    {
      "name": "foo:different-pkg",
      "interfaces": {
        "i": 2
      },
      "worlds": {}
    },
    {
      "name": "foo:foreign-pkg",
      "interfaces": {
        "the-default": 3
      },
      "worlds": {}
    },
    {
      "name": "foo:wasi",
      "interfaces": {
        "clocks": 4,
        "filesystem": 5
      },
      "worlds": {}
    },
    {
      "name": "foo:some-pkg",
      "interfaces": {
        "the-default": 6,
        "some-interface": 7,
        "another-interface": 8
      },
      "worlds": {}
    },
    {
      "name": "foo:root",
      "interfaces": {
        "foo": 9,
        "bar": 10,
        "use1": 11,
        "use2": 12
      },
      "worlds": {
        "my-world": 0,
        "my-world2": 1,
        "bars-world": 2
      }
    }
  ]
}<|MERGE_RESOLUTION|>--- conflicted
+++ resolved
@@ -101,64 +101,44 @@
       "package": 3
     },
     {
-<<<<<<< HEAD
+      "name": "clocks",
+      "nested": {},
+      "types": {
+        "timestamp": 1
+      },
+      "functions": {},
+      "package": 4
+    },
+    {
+      "name": "filesystem",
+      "nested": {},
+      "types": {
+        "stat": 2
+      },
+      "functions": {},
+      "package": 4
+    },
+    {
       "name": "the-default",
       "nested": {},
-=======
-      "name": "clocks",
->>>>>>> d15c0004
-      "types": {
-        "timestamp": 1
-      },
-      "functions": {},
-      "package": 4
-    },
-    {
-<<<<<<< HEAD
+      "types": {
+        "from-default": 3
+      },
+      "functions": {},
+      "package": 5
+    },
+    {
       "name": "some-interface",
       "nested": {},
-=======
-      "name": "filesystem",
->>>>>>> d15c0004
-      "types": {
-        "stat": 2
-      },
-      "functions": {},
-      "package": 4
-    },
-    {
-<<<<<<< HEAD
+      "types": {
+        "another-type": 4
+      },
+      "functions": {},
+      "package": 5
+    },
+    {
       "name": "another-interface",
       "nested": {},
-=======
-      "name": "the-default",
->>>>>>> d15c0004
-      "types": {
-        "from-default": 3
-      },
-      "functions": {},
-      "package": 5
-    },
-    {
-<<<<<<< HEAD
-      "name": "clocks",
-      "nested": {},
-=======
-      "name": "some-interface",
->>>>>>> d15c0004
-      "types": {
-        "another-type": 4
-      },
-      "functions": {},
-      "package": 5
-    },
-    {
-<<<<<<< HEAD
-      "name": "filesystem",
-      "nested": {},
-=======
-      "name": "another-interface",
->>>>>>> d15c0004
       "types": {
         "yet-another-type": 5
       },
