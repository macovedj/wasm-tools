[package]
name = "wasm-tools"
version = "1.0.37"
authors = ["The Wasmtime Project Developers"]
edition.workspace = true
description = "CLI tools for interoperating with WebAssembly files"
license = "Apache-2.0 WITH LLVM-exception"
documentation = "https://github.com/bytecodealliance/wasm-tools"
categories = ["wasm"]
keywords = ["webassembly", "wasm"]
repository = "https://github.com/bytecodealliance/wasm-tools"
readme = "README.md"
exclude = ['tests/wabt', 'tests/testsuite', 'tests/snapshots', 'ci']

[workspace]
members = [
  'crates/c-api',
  'crates/fuzz-stats',
  'crates/wasm-mutate-stats',
  'fuzz',
  'crates/wit-parser/fuzz',
  'crates/wit-parser/fuzz',
]

[workspace.package]
edition = '2021'

[workspace.dependencies]
anyhow = "1.0.58"
arbitrary = "1.1.0"
clap = { version = "4.0.0", features = ["derive"] }
criterion = "0.3.3"
env_logger = "0.9"
indexmap = "2.0.0"
leb128 = "0.2.4"
libfuzzer-sys = "0.4.0"
log = "0.4.17"
num_cpus = "1.13"
rand = { version = "0.8.4", features = ["small_rng"] }
rayon = "1.3"
serde = { version = "1.0.166", features = ["derive"] }
wasmtime = { version = "3.0.0", default-features = false, features = [
  'cranelift',
] }
url = "2.0.0"
pretty_assertions = "1.3.0"
semver = "1.0.0"

<<<<<<< HEAD
wasm-deps = { version = "0.1.0", path = "crates/wasm-deps" }
wasm-bundle = { version = "0.1.0", path = "crates/wasm-bundle" }
wasm-encoder = { version = "0.29.0", path = "crates/wasm-encoder" }
wasm-compose = { version = "0.2.17", path = "crates/wasm-compose" }
wasm-metadata = { version = "0.8.0", path = "crates/wasm-metadata" }
wasm-mutate = { version = "0.2.27", path = "crates/wasm-mutate" }
wasm-shrink = { version = "0.1.28", path = "crates/wasm-shrink" }
wasm-smith = { version = "0.12.10", path = "crates/wasm-smith" }
wasmparser = { version = "0.107.0", path = "crates/wasmparser" }
wasmprinter = { version = "0.2.59", path = "crates/wasmprinter" }
wast = { version = "60.0.0", path = "crates/wast" }
wat = { version = "1.0.66", path = "crates/wat" }
wit-component = { version = "0.11.0", path = "crates/wit-component" }
wit-parser = { version = "0.8.0", path = "crates/wit-parser" }
wit-smith = { version = "0.1.5", path = "crates/wit-smith" }
=======
wasm-encoder = { version = "0.31.0", path = "crates/wasm-encoder" }
wasm-compose = { version = "0.3.1", path = "crates/wasm-compose" }
wasm-metadata = { version = "0.10.0", path = "crates/wasm-metadata" }
wasm-mutate = { version = "0.2.29", path = "crates/wasm-mutate" }
wasm-shrink = { version = "0.1.30", path = "crates/wasm-shrink" }
wasm-smith = { version = "0.12.12", path = "crates/wasm-smith" }
wasmparser = { version = "0.109.0", path = "crates/wasmparser" }
wasmprinter = { version = "0.2.61", path = "crates/wasmprinter" }
wast = { version = "62.0.0", path = "crates/wast" }
wat = { version = "1.0.68", path = "crates/wat" }
wit-component = { version = "0.13.0", path = "crates/wit-component" }
wit-parser = { version = "0.9.1", path = "crates/wit-parser" }
wit-smith = { version = "0.1.7", path = "crates/wit-smith" }
>>>>>>> 188de0fd

[dependencies]
anyhow = { workspace = true }
env_logger = { workspace = true }
log = { workspace = true }
clap = { workspace = true }
tempfile = "3.2.0"
wat = { workspace = true }
termcolor = "1.2.0"

# Dependencies of `validate`
wasmparser = { workspace = true, optional = true }
rayon = { workspace = true, optional = true }

# Dependencies of `print`
wasm-deps = { workspace = true, optional = true }
wasm-bundle = { workspace = true, optional = true }

# Dependencies of `print`
wasmprinter = { workspace = true }

# Dependencies of `smith`
arbitrary = { workspace = true, optional = true }
serde = { workspace = true, optional = true }
serde_json = { version = "1", optional = true }
wasm-smith = { workspace = true, features = ["_internal_cli"], optional = true }

# Dependencies of `shrink`
wasm-shrink = { workspace = true, features = ["clap"], optional = true }

# Dependencies of `mutate`
wasm-mutate = { workspace = true, features = ["clap"], optional = true }

# Dependencies of `strip`
wasm-encoder = { workspace = true, optional = true }
regex = { version = "1.6.0", optional = true }

# Dependencies of `compose`
wasm-compose = { workspace = true, optional = true, features = ['cli'] }

# Dependencies of `demangle`
rustc-demangle = { version = "0.1.21", optional = true }
cpp_demangle = { version = "0.4.0", optional = true }

# Dependencies of `component`
wit-component = { workspace = true, optional = true, features = [
  'dummy-module',
] }
wit-parser = { workspace = true, optional = true }
wast = { workspace = true, optional = true }

# Dependencies of `metadata`
wasm-metadata = { workspace = true, features = ["clap"], optional = true }

# Dependencies of `wit-smith`
wit-smith = { workspace = true, features = ["clap"], optional = true }

# Dependencies of `addr2line`
addr2line = { version = "0.20.0", optional = true }
gimli = { version = "0.27.2", optional = true }

[target.'cfg(not(target_family = "wasm"))'.dependencies]
is_executable = { version = "1.0.1", optional = true }

[dev-dependencies]
serde_json = "1.0"
tempfile = "3.1"
diff = "0.1"
wast = { path = 'crates/wast' }
pretty_assertions = { workspace = true }

[[test]]
name = "cli"
harness = false

[[test]]
name = "roundtrip"
harness = false

[features]
# By default, all subcommands are built
default = [
  'shrink',
  'smith',
  'mutate',
  'validate',
  'print',
  'parse',
  'dump',
  'objdump',
  'bundle',
  'dependencies',
  'strip',
  'compose',
  'demangle',
  'component',
  'metadata',
  'wit-smith',
  'addr2line',
]

# Each subcommand is gated behind a feature and lists the dependencies it needs
validate = ['dep:wasmparser', 'rayon']
print = []
parse = []
smith = ['wasm-smith', 'arbitrary', 'serde', 'serde_json']
shrink = ['wasm-shrink', 'is_executable']
mutate = ['wasm-mutate']
dump = ['dep:wasmparser']
objdump = ['dep:wasmparser']
dependencies = ['wasm-deps']
bundle = ['wasm-bundle']
strip = ['wasm-encoder', 'dep:wasmparser', 'regex']
compose = ['wasm-compose']
demangle = ['rustc-demangle', 'cpp_demangle', 'dep:wasmparser', 'wasm-encoder']
component = [
  'wit-component',
  'wit-parser',
  'wast',
  'wasm-encoder',
  'dep:wasmparser',
]
metadata = ['dep:wasmparser', 'wasm-metadata', 'serde_json']
wit-smith = ['dep:wit-smith', 'arbitrary']
addr2line = ['dep:addr2line', 'dep:gimli', 'dep:wasmparser']<|MERGE_RESOLUTION|>--- conflicted
+++ resolved
@@ -46,23 +46,8 @@
 pretty_assertions = "1.3.0"
 semver = "1.0.0"
 
-<<<<<<< HEAD
 wasm-deps = { version = "0.1.0", path = "crates/wasm-deps" }
 wasm-bundle = { version = "0.1.0", path = "crates/wasm-bundle" }
-wasm-encoder = { version = "0.29.0", path = "crates/wasm-encoder" }
-wasm-compose = { version = "0.2.17", path = "crates/wasm-compose" }
-wasm-metadata = { version = "0.8.0", path = "crates/wasm-metadata" }
-wasm-mutate = { version = "0.2.27", path = "crates/wasm-mutate" }
-wasm-shrink = { version = "0.1.28", path = "crates/wasm-shrink" }
-wasm-smith = { version = "0.12.10", path = "crates/wasm-smith" }
-wasmparser = { version = "0.107.0", path = "crates/wasmparser" }
-wasmprinter = { version = "0.2.59", path = "crates/wasmprinter" }
-wast = { version = "60.0.0", path = "crates/wast" }
-wat = { version = "1.0.66", path = "crates/wat" }
-wit-component = { version = "0.11.0", path = "crates/wit-component" }
-wit-parser = { version = "0.8.0", path = "crates/wit-parser" }
-wit-smith = { version = "0.1.5", path = "crates/wit-smith" }
-=======
 wasm-encoder = { version = "0.31.0", path = "crates/wasm-encoder" }
 wasm-compose = { version = "0.3.1", path = "crates/wasm-compose" }
 wasm-metadata = { version = "0.10.0", path = "crates/wasm-metadata" }
@@ -76,7 +61,6 @@
 wit-component = { version = "0.13.0", path = "crates/wit-component" }
 wit-parser = { version = "0.9.1", path = "crates/wit-parser" }
 wit-smith = { version = "0.1.7", path = "crates/wit-smith" }
->>>>>>> 188de0fd
 
 [dependencies]
 anyhow = { workspace = true }
