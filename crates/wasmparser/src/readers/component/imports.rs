--- conflicted
+++ resolved
@@ -123,11 +123,8 @@
     Url(ImportMetadata<'a>),
     /// Relative path
     Relative(ImportMetadata<'a>),
-<<<<<<< HEAD
-=======
     /// Just Integrity
     Naked(ImportMetadata<'a>),
->>>>>>> c7cc01bb
     /// Locked Registry Import
     Locked(ImportMetadata<'a>),
     /// Unlocked Registry Import
@@ -143,11 +140,6 @@
     pub location: &'a str,
     /// Import Integrity
     pub integrity: &'a str,
-<<<<<<< HEAD
-    /// Semver Range
-    pub range: &'a str,
-=======
->>>>>>> c7cc01bb
 }
 
 impl<'a> ImportMetadata<'a> {
@@ -162,10 +154,7 @@
         match self {
             Self::Relative(metadata) => metadata.as_str(),
             Self::Url(metadata) => metadata.as_str(),
-<<<<<<< HEAD
-=======
             Self::Naked(metadata) => metadata.as_str(),
->>>>>>> c7cc01bb
             Self::Locked(metadata) => metadata.as_str(),
             Self::Unlocked(metadata) => metadata.as_str(),
         }
@@ -181,10 +170,7 @@
             ComponentExternName::Implementation(impl_import) => match impl_import {
                 ImplementationImport::Url(metadata) => metadata.name,
                 ImplementationImport::Relative(metadata) => metadata.name,
-<<<<<<< HEAD
-=======
                 ImplementationImport::Naked(metadata) => metadata.name,
->>>>>>> c7cc01bb
                 ImplementationImport::Locked(metadata) => metadata.name,
                 ImplementationImport::Unlocked(metadata) => metadata.name,
             },
@@ -198,11 +184,7 @@
         Ok(match byte1 {
             0x00 => ComponentExternName::Kebab(reader.read()?),
             0x01 => ComponentExternName::Interface(reader.read()?),
-<<<<<<< HEAD
-            0x02 | 0x03 | 0x04 | 0x05 => {
-=======
             0x02 | 0x03 | 0x04 | 0x05 | 0x06 => {
->>>>>>> c7cc01bb
                 ComponentExternName::Implementation(read_impl_import(byte1, reader)?)
             }
             x => return reader.invalid_leading_byte(x, "import name"),
@@ -216,11 +198,7 @@
 ) -> Result<ImplementationImport<'a>> {
     let name = reader.read()?;
     let location = reader.read()?;
-<<<<<<< HEAD
-    let integrity_or_range = if reader.peek()? != 0x01 {
-=======
     let integrity = if reader.peek()? != 0x01 {
->>>>>>> c7cc01bb
         reader.read()?
     } else {
         ""
@@ -230,32 +208,11 @@
         0x02 => ImplementationImport::Url(ImportMetadata {
             name,
             location,
-<<<<<<< HEAD
-            integrity: integrity_or_range,
-            range: "",
-=======
-            integrity,
->>>>>>> c7cc01bb
+            integrity,
         }),
         0x03 => ImplementationImport::Relative(ImportMetadata {
             name,
             location,
-<<<<<<< HEAD
-            integrity: integrity_or_range,
-            range: "",
-        }),
-        0x04 => ImplementationImport::Locked(ImportMetadata {
-            name,
-            location,
-            integrity: integrity_or_range,
-            range: "",
-        }),
-        0x05 => ImplementationImport::Unlocked(ImportMetadata {
-            name,
-            location,
-            integrity: "",
-            range: integrity_or_range,
-=======
             integrity,
         }),
         0x04 => ImplementationImport::Naked(ImportMetadata {
@@ -272,7 +229,6 @@
             name,
             location,
             integrity,
->>>>>>> c7cc01bb
         }),
         x => reader.invalid_leading_byte(x, "implementation import")?,
     })
