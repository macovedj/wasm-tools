use {
    anyhow::{Context, Result},
    wit_component::StringEncoding,
    wit_parser::Resolve,
};

const FOO: &str = r#"
(module
  (@dylink.0
    (mem-info (memory 4 4))
    (needed "libc.so")
  )
  (type (func))
  (type (func (param i32) (result i32)))
  (import "env" "memory" (memory 1))
  (import "env" "__indirect_function_table" (table 0 funcref))
  (import "env" "__stack_pointer" (global $__stack_pointer (mut i32)))
  (import "env" "__memory_base" (global $__memory_base i32))
  (import "env" "__table_base" (global $__table_base i32))
  (import "env" "malloc" (func $malloc (type 1)))
  (import "env" "abort" (func $abort (type 0)))
  (import "GOT.mem" "um" (global $um (mut i32)))
  (import "test:test/test" "bar" (func $bar (type 1)))
  (func $__wasm_call_ctors (type 0))
  (func $__wasm_apply_data_relocs (type 0))
  (func $foo (type 1) (param i32) (result i32)
    global.get $__stack_pointer
    i32.const 16
    i32.sub
    global.set $__stack_pointer

    i32.const 4
    call $malloc

    i32.const 0
    i32.eq
    if
      call $abort
      unreachable
    end

    local.get 0
    global.get $um
    i32.load offset=16
    i32.add
    i32.const 42
    i32.add

    call $bar

    global.get $__stack_pointer
    i32.const 16
    i32.add
    global.set $__stack_pointer
  )
  (global i32 i32.const 0)
  (export "__wasm_call_ctors" (func $__wasm_call_ctors))
  (export "__wasm_apply_data_relocs" (func $__wasm_apply_data_relocs))
  (export "foo" (func $foo))
  (export "well" (global 4))
  (data $.data (global.get $__memory_base) "\04\00\00\00")
)
"#;

const BAR: &str = r#"
(module
  (@dylink.0
    (mem-info (memory 20 4))
    (needed "libfoo.so")
  )
  (type (func (param i32) (result i32)))
  (type (func))
  (import "env" "memory" (memory 1))
  (import "env" "__indirect_function_table" (table 0 funcref))
  (import "env" "__memory_base" (global $__memory_base i32))
  (import "env" "__table_base" (global $__table_base i32))
  (import "env" "foo" (func $foo (type 0)))
  (import "GOT.mem" "well" (global $well (mut i32)))
  (func $__wasm_call_ctors (type 1))
  (func $__wasm_apply_data_relocs (type 1))
  (func $bar (type 0) (param i32) (result i32)
    local.get 0
    call $foo
    global.get $well
    i32.load
    i32.add
  )
  (global i32 i32.const 0)
  (export "__wasm_call_ctors" (func $__wasm_call_ctors))
  (export "__wasm_apply_data_relocs" (func $__wasm_apply_data_relocs))
  (export "test:test/test#bar" (func $bar))
  (export "um" (global 3))
  (data $.data (global.get $__memory_base) "\01\00\00\00\02\00\00\00\03\00\00\00\04\00\00\00\05\00\00\00")
)
"#;

const LIBC: &str = r#"
(module
  (@dylink.0)
  (type (func))
  (type (func (param i32) (result i32)))
  (import "GOT.mem" "__heap_base" (global $__heap_base (mut i32)))
  (import "GOT.mem" "__heap_end" (global $__heap_end (mut i32)))
  (global $heap (mut i32) i32.const 0)
  (func $start (type 0)
    global.get $__heap_base
    global.set $heap
  )
  (func $malloc (type 1) (param i32) (result i32)
    global.get $heap
    global.get $heap
    local.get 0
    i32.add
    global.set $heap
  )
  (func $abort (type 0)
    unreachable
  )
  (export "malloc" (func $malloc))
  (export "abort" (func $abort))
  (start $start)
)
"#;

const WIT: &str = r#"
package test:test;

interface test {
   bar: func(v: s32) -> s32;
}

world bar {
    import test;
    export test;
}
"#;

fn encode(wat: &str, wit: Option<&str>) -> Result<Vec<u8>> {
    let mut module = wat::parse_str(wat)?;

    if let Some(wit) = wit {
        let mut resolve = Resolve::default();
<<<<<<< HEAD
        let UnresolvedPackageGroup {
            source_map,
            implicit,
            ..
        } = UnresolvedPackageGroup::parse(Path::new("wit"), wit)?;
        let pkg = resolve.push(implicit.unwrap(), &source_map)?;
        let world = resolve.select_world(pkg, None)?;
=======
        let pkgs = resolve.push_str("test.wit", wit)?;
        let world = resolve.select_world(&pkgs, None)?;
>>>>>>> 1cdafa76

        wit_component::embed_component_metadata(
            &mut module,
            &resolve,
            world,
            StringEncoding::UTF8,
        )?;
    }

    wasmparser::validate(&module)?;

    Ok(module)
}

#[test]
fn linking() -> Result<()> {
    let component = [
        ("libfoo.so", FOO, None),
        ("libbar.so", BAR, Some(WIT)),
        ("libc.so", LIBC, None),
    ]
    .into_iter()
    .try_fold(
        wit_component::Linker::default().validate(true),
        |linker, (name, wat, wit)| {
            linker.library(
                name,
                &encode(wat, wit).with_context(|| name.to_owned())?,
                false,
            )
        },
    )?
    .encode()?;

    #[cfg(target_family = "wasm")]
    {
        _ = component;
    }

    #[cfg(not(target_family = "wasm"))]
    {
        use {
            anyhow::anyhow,
            wasmtime::{
                component::{Component, Linker},
                Config, Engine, Store,
            },
        };

        let mut config = Config::new();
        config.wasm_component_model(true);

        let engine = Engine::new(&config)?;
        let mut linker = Linker::new(&engine);
        linker
            .instance("test:test/test")?
            .func_wrap("bar", |_store, (v,): (i32,)| Ok((v + 7,)))?;
        let mut store = Store::new(&engine, ());
        let instance = linker.instantiate(&mut store, &Component::new(&engine, &component)?)?;
        let func = instance
            .exports(&mut store)
            .instance("test:test/test")
            .ok_or_else(|| anyhow!("instance `test:test/test` not found"))?
            .typed_func::<(i32,), (i32,)>("bar")?;

        assert_eq!(65, func.call(&mut store, (7,))?.0);
    }

    Ok(())
}<|MERGE_RESOLUTION|>--- conflicted
+++ resolved
@@ -140,18 +140,8 @@
 
     if let Some(wit) = wit {
         let mut resolve = Resolve::default();
-<<<<<<< HEAD
-        let UnresolvedPackageGroup {
-            source_map,
-            implicit,
-            ..
-        } = UnresolvedPackageGroup::parse(Path::new("wit"), wit)?;
-        let pkg = resolve.push(implicit.unwrap(), &source_map)?;
-        let world = resolve.select_world(pkg, None)?;
-=======
         let pkgs = resolve.push_str("test.wit", wit)?;
         let world = resolve.select_world(&pkgs, None)?;
->>>>>>> 1cdafa76
 
         wit_component::embed_component_metadata(
             &mut module,
