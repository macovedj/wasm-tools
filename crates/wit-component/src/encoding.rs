--- conflicted
+++ resolved
@@ -2136,20 +2136,10 @@
     #[test]
     fn it_renames_imports() {
         let mut resolve = Resolve::new();
-<<<<<<< HEAD
-        let UnresolvedPackageGroup {
-            source_map,
-            implicit,
-            ..
-        } = UnresolvedPackageGroup::parse(
-            Path::new("test.wit"),
-            r#"
-=======
         let pkgs = resolve
             .push_str(
                 "test.wit",
                 r#"
->>>>>>> 1cdafa76
 package test:wit;
 
 interface i {
@@ -2163,17 +2153,9 @@
     }
 }
 "#,
-<<<<<<< HEAD
-        )
-        .unwrap();
-        let pkg = resolve.push(implicit.unwrap(), &source_map).unwrap();
-
-        let world = resolve.select_world(pkg, None).unwrap();
-=======
             )
             .unwrap();
         let world = resolve.select_world(&pkgs, None).unwrap();
->>>>>>> 1cdafa76
 
         let mut module = dummy_module(&resolve, world);
 
