--- conflicted
+++ resolved
@@ -8,11 +8,8 @@
 use clap::Parser;
 
 use wasm_tools::Output;
-<<<<<<< HEAD
+use wat::Detect;
 use wit_component::docs::print_docs;
-=======
-use wat::Detect;
->>>>>>> 32ffa5a3
 use wit_component::{
     embed_component_metadata, ComponentEncoder, DecodedWasm, Linker, StringEncoding, WitPrinter,
 };
